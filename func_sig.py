# @runtime PyGhidra

from ghidra.program.model.data import IntegerDataType
from ghidra.program.model.symbol import SourceType
from ghidra.app.decompiler import DecompInterface
from langchain_core.output_parsers import StrOutputParser
from langchain_core.prompts import ChatPromptTemplate
from langchain_openai import AzureChatOpenAI
import httpx
import os

os.environ["AZURE_OPENAI_API_KEY"] = ""
os.environ["AZURE_OPENAI_ENDPOINT"] = "https://aiml-aoai-api.gc1.myngc.com"

class AIFunctionAnalyzer:
    def __init__(self, system_prompt=""):
        self.system_prompt = system_prompt
        self.chain = self._get_chain()

    def query(self, query=""):
        try:
            return self.chain.invoke({"input": query})
        except Exception as e:
            print(f"query='{query}'\nexception={e}")

    def _get_chain(self):
        httpx_client = httpx.Client(http2=True, verify=False)

        llm = AzureChatOpenAI(
            azure_deployment="gpt-4o",
            http_client=httpx_client,
            api_version="2024-02-01",
        )

        string_parser = StrOutputParser()

        prompt = ChatPromptTemplate.from_messages(
            [("system", self.system_prompt), ("user", "{input}")]
        )

        chain = prompt | llm | string_parser

        return chain

ghidra_program = currentProgram
function_listing = ghidra_program.getListing()
selected_function = getFunctionContaining(currentAddress)

if selected_function is None:
    print("No function selected!")
else:
    decompiler_interface = DecompInterface()
    decompiler_interface.openProgram(currentProgram)
    decompile_result = decompiler_interface.decompileFunction(selected_function, 120, None)
    
    if not decompile_result.decompileCompleted():
        print("Decompilation failed for the selected function.")
    else:
        decompiled_code = decompile_result.getDecompiledFunction().getC()
        
        analysis_prompt = """
<<<<<<< HEAD
You are analyzing a function from a binary reverse engineering task. The decompiler output for the function is provided below.

Please:
1. Identify how many parameters the function takes.
2. Name each function parameter meaningfully based on the surrounding context provided in the decompiled output.
3. Determine the data type for each parameter (use standard C types like `int`, `float`, `char*`, etc.).
4. Determine the return type of the function.

Respond with the following format EXACTLY:
-----
Return Type: [return type]
Parameters:
1. [parameter type] [parameter name]
2. [parameter type] [parameter name]
3. ...
-----
Decompiled Function:
{}
""".format(decompiled_code)
=======

        You are a reverse engineer using ghidra.
        You will receive the decompiler output from ghidra for a function.
        You are to provide a function signature/definition based on the decompiler's output.
        Do not update the function name.
        You should respond with json data only with no extra information, commentary, or punctuation.
        Determine the data type for each parameter (use standard C types like `int`, `float`, `char*`, etc.).
        Determine the return type as well.
        You should provide meaninful variable names as well based on the decompiler output.
        Do not include any invalid characters (all characters should be acceptable as function names in c).
"""





```json
{
  "return_type": "void",
  "function_name": "FUN_000001a8",
  "parameters": [
    {
      "type": "int*",
      "name": "src"
    },
    {
      "type": "int*",
      "name": "dest"
    },
    {
      "type": "int",
      "name": "length"
    }
  ]
}
```






>>>>>>> 7bdf3adf
        ai_analyzer = AIFunctionAnalyzer(system_prompt=analysis_prompt)

        ai_response = ai_analyzer.query(query=decompiled_code)
        print("AI Response Received:")
        print(ai_response)

        response_lines = ai_response.split("\n")
        function_return_type = None
        function_parameters = []

        for line in response_lines:
            if line.startswith("Return Type:"):
                function_return_type = line.split(":")[1].strip()
            elif line.startswith("Parameters:"):
                continue
            elif line.strip() and line[0].isdigit():
                parts = line.split()
                param_type = parts[1]
                param_name = parts[2]
                function_parameters.append((param_type, param_name))

        if function_return_type is None:
            print("Failed to parse return type. Check AI response.")
        elif not function_parameters:
            print("No parameters found. Check AI response.")
        else:
            signature_update_transaction = ghidra_program.startTransaction("Update Function Signature")
            try:
                new_return_type = map_type_string_to_ghidra_type(function_return_type)
                
                if new_return_type is None:
                    print(f"Unrecognized return type '{function_return_type}'. Defaulting to `int`.")
                    new_return_type = IntegerDataType()

                selected_function.setReturnType(new_return_type, SourceType.USER_DEFINED)
                
                selected_function.getParameters()[:] = []

                for param_type, param_name in function_parameters:
                    param_data_type = map_type_string_to_ghidra_type(param_type)
                    if param_data_type is None:
                        print(f"Unrecognized parameter type '{param_type}'. Defaulting to `int`.")
                        param_data_type = IntegerDataType()
                    selected_function.addParameter(param_data_type, param_name, SourceType.USER_DEFINED)

                print(f"Function signature updated successfully with return type '{function_return_type}' and {len(function_parameters)} parameter(s).")
            except Exception as e:
                print(f"Error updating the function signature: {e}")
            finally:
                ghidra_program.endTransaction(signature_update_transaction, True)

def map_type_string_to_ghidra_type(type_string):
    from ghidra.program.model.data import (
        IntegerDataType,
        ShortDataType,
        LongDataType,
        CharDataType,
        FloatDataType,
        DoubleDataType,
        VoidDataType,
        BooleanDataType,
        UnsignedIntegerDataType,
        UnsignedShortDataType,
        UnsignedLongDataType,
        UnsignedCharDataType,
        PointerDataType
    )
    
    normalized_type = type_string.lower().strip()
    
    if normalized_type in ["int", "signed int"]:
        return IntegerDataType()
    elif normalized_type in ["unsigned int", "uint"]:
        return UnsignedIntegerDataType()
    elif normalized_type in ["short", "signed short"]:
        return ShortDataType()
    elif normalized_type in ["unsigned short", "ushort"]:
        return UnsignedShortDataType()
    elif normalized_type in ["long", "signed long"]:
        return LongDataType()
    elif normalized_type in ["unsigned long", "ulong"]:
        return UnsignedLongDataType()
    elif normalized_type in ["char", "signed char"]:
        return CharDataType()
    elif normalized_type in ["unsigned char", "uchar", "byte"]:
        return UnsignedCharDataType()
    elif normalized_type in ["bool", "boolean"]:
        return BooleanDataType()
    elif normalized_type in ["float"]:
        return FloatDataType()
    elif normalized_type in ["double"]:
        return DoubleDataType()
    elif normalized_type == "void":
        return VoidDataType()
    elif normalized_type.endswith("*"):
        base_type = map_type_string_to_ghidra_type(normalized_type[:-1].strip())
        if base_type is not None:
            return PointerDataType(base_type)
        else:
            return PointerDataType(VoidDataType())
    elif normalized_type in ["int8", "int8_t", "signed char"]:
        return CharDataType()
    elif normalized_type in ["uint8", "uint8_t"]:
        return UnsignedCharDataType()
    elif normalized_type in ["int16", "int16_t", "short", "signed short"]:
        return ShortDataType()
    elif normalized_type in ["uint16", "uint16_t"]:
        return UnsignedShortDataType()
    elif normalized_type in ["int32", "int32_t", "int"]:
        return IntegerDataType()
    elif normalized_type in ["uint32", "uint32_t", "unsigned int"]:
        return UnsignedIntegerDataType()
    elif normalized_type in ["int64", "int64_t", "long long"]:
        from ghidra.program.model.data import LongLongDataType
        return LongLongDataType()
    elif normalized_type in ["uint64", "uint64_t", "unsigned long long"]:
        from ghidra.program.model.data import UnsignedLongLongDataType
        return UnsignedLongLongDataType()
    elif normalized_type in ["char *", "string"]:
        return PointerDataType(CharDataType())
    elif "[" in normalized_type and "]" in normalized_type:
        base_type_part, _, array_size_part = normalized_type.partition("[")
        base_type = map_type_string_to_ghidra_type(base_type_part.strip())
        if base_type is not None and array_size_part[:-1].isdigit():
            from ghidra.program.model.data import ArrayDataType
            return ArrayDataType(base_type, int(array_size_part[:-1]), base_type.length)

    print(f"WARNING: Unrecognized data type '{type_string}', defaulting to `int`.")
    return IntegerDataType()<|MERGE_RESOLUTION|>--- conflicted
+++ resolved
@@ -1,254 +1,232 @@
-# @runtime PyGhidra
-
-from ghidra.program.model.data import IntegerDataType
-from ghidra.program.model.symbol import SourceType
-from ghidra.app.decompiler import DecompInterface
-from langchain_core.output_parsers import StrOutputParser
-from langchain_core.prompts import ChatPromptTemplate
-from langchain_openai import AzureChatOpenAI
-import httpx
-import os
-
-os.environ["AZURE_OPENAI_API_KEY"] = ""
-os.environ["AZURE_OPENAI_ENDPOINT"] = "https://aiml-aoai-api.gc1.myngc.com"
-
-class AIFunctionAnalyzer:
-    def __init__(self, system_prompt=""):
-        self.system_prompt = system_prompt
-        self.chain = self._get_chain()
-
-    def query(self, query=""):
-        try:
-            return self.chain.invoke({"input": query})
-        except Exception as e:
-            print(f"query='{query}'\nexception={e}")
-
-    def _get_chain(self):
-        httpx_client = httpx.Client(http2=True, verify=False)
-
-        llm = AzureChatOpenAI(
-            azure_deployment="gpt-4o",
-            http_client=httpx_client,
-            api_version="2024-02-01",
-        )
-
-        string_parser = StrOutputParser()
-
-        prompt = ChatPromptTemplate.from_messages(
-            [("system", self.system_prompt), ("user", "{input}")]
-        )
-
-        chain = prompt | llm | string_parser
-
-        return chain
-
-ghidra_program = currentProgram
-function_listing = ghidra_program.getListing()
-selected_function = getFunctionContaining(currentAddress)
-
-if selected_function is None:
-    print("No function selected!")
-else:
-    decompiler_interface = DecompInterface()
-    decompiler_interface.openProgram(currentProgram)
-    decompile_result = decompiler_interface.decompileFunction(selected_function, 120, None)
-    
-    if not decompile_result.decompileCompleted():
-        print("Decompilation failed for the selected function.")
-    else:
-        decompiled_code = decompile_result.getDecompiledFunction().getC()
-        
-        analysis_prompt = """
-<<<<<<< HEAD
-You are analyzing a function from a binary reverse engineering task. The decompiler output for the function is provided below.
-
-Please:
-1. Identify how many parameters the function takes.
-2. Name each function parameter meaningfully based on the surrounding context provided in the decompiled output.
-3. Determine the data type for each parameter (use standard C types like `int`, `float`, `char*`, etc.).
-4. Determine the return type of the function.
-
-Respond with the following format EXACTLY:
------
-Return Type: [return type]
-Parameters:
-1. [parameter type] [parameter name]
-2. [parameter type] [parameter name]
-3. ...
------
-Decompiled Function:
-{}
-""".format(decompiled_code)
-=======
-
-        You are a reverse engineer using ghidra.
-        You will receive the decompiler output from ghidra for a function.
-        You are to provide a function signature/definition based on the decompiler's output.
-        Do not update the function name.
-        You should respond with json data only with no extra information, commentary, or punctuation.
-        Determine the data type for each parameter (use standard C types like `int`, `float`, `char*`, etc.).
-        Determine the return type as well.
-        You should provide meaninful variable names as well based on the decompiler output.
-        Do not include any invalid characters (all characters should be acceptable as function names in c).
-"""
-
-
-
-
-
-```json
-{
-  "return_type": "void",
-  "function_name": "FUN_000001a8",
-  "parameters": [
-    {
-      "type": "int*",
-      "name": "src"
-    },
-    {
-      "type": "int*",
-      "name": "dest"
-    },
-    {
-      "type": "int",
-      "name": "length"
-    }
-  ]
-}
-```
-
-
-
-
-
-
->>>>>>> 7bdf3adf
-        ai_analyzer = AIFunctionAnalyzer(system_prompt=analysis_prompt)
-
-        ai_response = ai_analyzer.query(query=decompiled_code)
-        print("AI Response Received:")
-        print(ai_response)
-
-        response_lines = ai_response.split("\n")
-        function_return_type = None
-        function_parameters = []
-
-        for line in response_lines:
-            if line.startswith("Return Type:"):
-                function_return_type = line.split(":")[1].strip()
-            elif line.startswith("Parameters:"):
-                continue
-            elif line.strip() and line[0].isdigit():
-                parts = line.split()
-                param_type = parts[1]
-                param_name = parts[2]
-                function_parameters.append((param_type, param_name))
-
-        if function_return_type is None:
-            print("Failed to parse return type. Check AI response.")
-        elif not function_parameters:
-            print("No parameters found. Check AI response.")
-        else:
-            signature_update_transaction = ghidra_program.startTransaction("Update Function Signature")
-            try:
-                new_return_type = map_type_string_to_ghidra_type(function_return_type)
-                
-                if new_return_type is None:
-                    print(f"Unrecognized return type '{function_return_type}'. Defaulting to `int`.")
-                    new_return_type = IntegerDataType()
-
-                selected_function.setReturnType(new_return_type, SourceType.USER_DEFINED)
-                
-                selected_function.getParameters()[:] = []
-
-                for param_type, param_name in function_parameters:
-                    param_data_type = map_type_string_to_ghidra_type(param_type)
-                    if param_data_type is None:
-                        print(f"Unrecognized parameter type '{param_type}'. Defaulting to `int`.")
-                        param_data_type = IntegerDataType()
-                    selected_function.addParameter(param_data_type, param_name, SourceType.USER_DEFINED)
-
-                print(f"Function signature updated successfully with return type '{function_return_type}' and {len(function_parameters)} parameter(s).")
-            except Exception as e:
-                print(f"Error updating the function signature: {e}")
-            finally:
-                ghidra_program.endTransaction(signature_update_transaction, True)
-
-def map_type_string_to_ghidra_type(type_string):
-    from ghidra.program.model.data import (
-        IntegerDataType,
-        ShortDataType,
-        LongDataType,
-        CharDataType,
-        FloatDataType,
-        DoubleDataType,
-        VoidDataType,
-        BooleanDataType,
-        UnsignedIntegerDataType,
-        UnsignedShortDataType,
-        UnsignedLongDataType,
-        UnsignedCharDataType,
-        PointerDataType
-    )
-    
-    normalized_type = type_string.lower().strip()
-    
-    if normalized_type in ["int", "signed int"]:
-        return IntegerDataType()
-    elif normalized_type in ["unsigned int", "uint"]:
-        return UnsignedIntegerDataType()
-    elif normalized_type in ["short", "signed short"]:
-        return ShortDataType()
-    elif normalized_type in ["unsigned short", "ushort"]:
-        return UnsignedShortDataType()
-    elif normalized_type in ["long", "signed long"]:
-        return LongDataType()
-    elif normalized_type in ["unsigned long", "ulong"]:
-        return UnsignedLongDataType()
-    elif normalized_type in ["char", "signed char"]:
-        return CharDataType()
-    elif normalized_type in ["unsigned char", "uchar", "byte"]:
-        return UnsignedCharDataType()
-    elif normalized_type in ["bool", "boolean"]:
-        return BooleanDataType()
-    elif normalized_type in ["float"]:
-        return FloatDataType()
-    elif normalized_type in ["double"]:
-        return DoubleDataType()
-    elif normalized_type == "void":
-        return VoidDataType()
-    elif normalized_type.endswith("*"):
-        base_type = map_type_string_to_ghidra_type(normalized_type[:-1].strip())
-        if base_type is not None:
-            return PointerDataType(base_type)
-        else:
-            return PointerDataType(VoidDataType())
-    elif normalized_type in ["int8", "int8_t", "signed char"]:
-        return CharDataType()
-    elif normalized_type in ["uint8", "uint8_t"]:
-        return UnsignedCharDataType()
-    elif normalized_type in ["int16", "int16_t", "short", "signed short"]:
-        return ShortDataType()
-    elif normalized_type in ["uint16", "uint16_t"]:
-        return UnsignedShortDataType()
-    elif normalized_type in ["int32", "int32_t", "int"]:
-        return IntegerDataType()
-    elif normalized_type in ["uint32", "uint32_t", "unsigned int"]:
-        return UnsignedIntegerDataType()
-    elif normalized_type in ["int64", "int64_t", "long long"]:
-        from ghidra.program.model.data import LongLongDataType
-        return LongLongDataType()
-    elif normalized_type in ["uint64", "uint64_t", "unsigned long long"]:
-        from ghidra.program.model.data import UnsignedLongLongDataType
-        return UnsignedLongLongDataType()
-    elif normalized_type in ["char *", "string"]:
-        return PointerDataType(CharDataType())
-    elif "[" in normalized_type and "]" in normalized_type:
-        base_type_part, _, array_size_part = normalized_type.partition("[")
-        base_type = map_type_string_to_ghidra_type(base_type_part.strip())
-        if base_type is not None and array_size_part[:-1].isdigit():
-            from ghidra.program.model.data import ArrayDataType
-            return ArrayDataType(base_type, int(array_size_part[:-1]), base_type.length)
-
-    print(f"WARNING: Unrecognized data type '{type_string}', defaulting to `int`.")
+# @runtime PyGhidra
+
+from ghidra.program.model.data import IntegerDataType
+from ghidra.program.model.symbol import SourceType
+from ghidra.app.decompiler import DecompInterface
+from langchain_core.output_parsers import StrOutputParser
+from langchain_core.prompts import ChatPromptTemplate
+from langchain_openai import AzureChatOpenAI
+import httpx
+import os
+
+os.environ["AZURE_OPENAI_API_KEY"] = ""
+os.environ["AZURE_OPENAI_ENDPOINT"] = "https://aiml-aoai-api.gc1.myngc.com"
+
+class AIFunctionAnalyzer:
+    def __init__(self, system_prompt=""):
+        self.system_prompt = system_prompt
+        self.chain = self._get_chain()
+
+    def query(self, query=""):
+        try:
+            return self.chain.invoke({"input": query})
+        except Exception as e:
+            print(f"query='{query}'\nexception={e}")
+
+    def _get_chain(self):
+        httpx_client = httpx.Client(http2=True, verify=False)
+
+        llm = AzureChatOpenAI(
+            azure_deployment="gpt-4o",
+            http_client=httpx_client,
+            api_version="2024-02-01",
+        )
+
+        string_parser = StrOutputParser()
+
+        prompt = ChatPromptTemplate.from_messages(
+            [("system", self.system_prompt), ("user", "{input}")]
+        )
+
+        chain = prompt | llm | string_parser
+
+        return chain
+
+ghidra_program = currentProgram
+function_listing = ghidra_program.getListing()
+selected_function = getFunctionContaining(currentAddress)
+
+if selected_function is None:
+    print("No function selected!")
+else:
+    decompiler_interface = DecompInterface()
+    decompiler_interface.openProgram(currentProgram)
+    decompile_result = decompiler_interface.decompileFunction(selected_function, 120, None)
+    
+    if not decompile_result.decompileCompleted():
+        print("Decompilation failed for the selected function.")
+    else:
+        decompiled_code = decompile_result.getDecompiledFunction().getC()
+        
+        analysis_prompt = """
+
+        You are a reverse engineer using ghidra.
+        You will receive the decompiler output from ghidra for a function.
+        You are to provide a function signature/definition based on the decompiler's output.
+        Do not update the function name.
+        You should respond with json data only with no extra information, commentary, or punctuation.
+        Determine the data type for each parameter (use standard C types like `int`, `float`, `char*`, etc.).
+        Determine the return type as well.
+        You should provide meaninful variable names as well based on the decompiler output.
+        Do not include any invalid characters (all characters should be acceptable as function names in c).
+"""
+
+
+
+
+
+```json
+{
+  "return_type": "void",
+  "function_name": "FUN_000001a8",
+  "parameters": [
+    {
+      "type": "int*",
+      "name": "src"
+    },
+    {
+      "type": "int*",
+      "name": "dest"
+    },
+    {
+      "type": "int",
+      "name": "length"
+    }
+  ]
+}
+```
+
+
+
+
+
+
+        ai_analyzer = AIFunctionAnalyzer(system_prompt=analysis_prompt)
+
+        ai_response = ai_analyzer.query(query=decompiled_code)
+        print("AI Response Received:")
+        print(ai_response)
+
+        response_lines = ai_response.split("\n")
+        function_return_type = None
+        function_parameters = []
+
+        for line in response_lines:
+            if line.startswith("Return Type:"):
+                function_return_type = line.split(":")[1].strip()
+            elif line.startswith("Parameters:"):
+                continue
+            elif line.strip() and line[0].isdigit():
+                parts = line.split()
+                param_type = parts[1]
+                param_name = parts[2]
+                function_parameters.append((param_type, param_name))
+
+        if function_return_type is None:
+            print("Failed to parse return type. Check AI response.")
+        elif not function_parameters:
+            print("No parameters found. Check AI response.")
+        else:
+            signature_update_transaction = ghidra_program.startTransaction("Update Function Signature")
+            try:
+                new_return_type = map_type_string_to_ghidra_type(function_return_type)
+                
+                if new_return_type is None:
+                    print(f"Unrecognized return type '{function_return_type}'. Defaulting to `int`.")
+                    new_return_type = IntegerDataType()
+
+                selected_function.setReturnType(new_return_type, SourceType.USER_DEFINED)
+                
+                selected_function.getParameters()[:] = []
+
+                for param_type, param_name in function_parameters:
+                    param_data_type = map_type_string_to_ghidra_type(param_type)
+                    if param_data_type is None:
+                        print(f"Unrecognized parameter type '{param_type}'. Defaulting to `int`.")
+                        param_data_type = IntegerDataType()
+                    selected_function.addParameter(param_data_type, param_name, SourceType.USER_DEFINED)
+
+                print(f"Function signature updated successfully with return type '{function_return_type}' and {len(function_parameters)} parameter(s).")
+            except Exception as e:
+                print(f"Error updating the function signature: {e}")
+            finally:
+                ghidra_program.endTransaction(signature_update_transaction, True)
+
+def map_type_string_to_ghidra_type(type_string):
+    from ghidra.program.model.data import (
+        IntegerDataType,
+        ShortDataType,
+        LongDataType,
+        CharDataType,
+        FloatDataType,
+        DoubleDataType,
+        VoidDataType,
+        BooleanDataType,
+        UnsignedIntegerDataType,
+        UnsignedShortDataType,
+        UnsignedLongDataType,
+        UnsignedCharDataType,
+        PointerDataType
+    )
+    
+    normalized_type = type_string.lower().strip()
+    
+    if normalized_type in ["int", "signed int"]:
+        return IntegerDataType()
+    elif normalized_type in ["unsigned int", "uint"]:
+        return UnsignedIntegerDataType()
+    elif normalized_type in ["short", "signed short"]:
+        return ShortDataType()
+    elif normalized_type in ["unsigned short", "ushort"]:
+        return UnsignedShortDataType()
+    elif normalized_type in ["long", "signed long"]:
+        return LongDataType()
+    elif normalized_type in ["unsigned long", "ulong"]:
+        return UnsignedLongDataType()
+    elif normalized_type in ["char", "signed char"]:
+        return CharDataType()
+    elif normalized_type in ["unsigned char", "uchar", "byte"]:
+        return UnsignedCharDataType()
+    elif normalized_type in ["bool", "boolean"]:
+        return BooleanDataType()
+    elif normalized_type in ["float"]:
+        return FloatDataType()
+    elif normalized_type in ["double"]:
+        return DoubleDataType()
+    elif normalized_type == "void":
+        return VoidDataType()
+    elif normalized_type.endswith("*"):
+        base_type = map_type_string_to_ghidra_type(normalized_type[:-1].strip())
+        if base_type is not None:
+            return PointerDataType(base_type)
+        else:
+            return PointerDataType(VoidDataType())
+    elif normalized_type in ["int8", "int8_t", "signed char"]:
+        return CharDataType()
+    elif normalized_type in ["uint8", "uint8_t"]:
+        return UnsignedCharDataType()
+    elif normalized_type in ["int16", "int16_t", "short", "signed short"]:
+        return ShortDataType()
+    elif normalized_type in ["uint16", "uint16_t"]:
+        return UnsignedShortDataType()
+    elif normalized_type in ["int32", "int32_t", "int"]:
+        return IntegerDataType()
+    elif normalized_type in ["uint32", "uint32_t", "unsigned int"]:
+        return UnsignedIntegerDataType()
+    elif normalized_type in ["int64", "int64_t", "long long"]:
+        from ghidra.program.model.data import LongLongDataType
+        return LongLongDataType()
+    elif normalized_type in ["uint64", "uint64_t", "unsigned long long"]:
+        from ghidra.program.model.data import UnsignedLongLongDataType
+        return UnsignedLongLongDataType()
+    elif normalized_type in ["char *", "string"]:
+        return PointerDataType(CharDataType())
+    elif "[" in normalized_type and "]" in normalized_type:
+        base_type_part, _, array_size_part = normalized_type.partition("[")
+        base_type = map_type_string_to_ghidra_type(base_type_part.strip())
+        if base_type is not None and array_size_part[:-1].isdigit():
+            from ghidra.program.model.data import ArrayDataType
+            return ArrayDataType(base_type, int(array_size_part[:-1]), base_type.length)
+
+    print(f"WARNING: Unrecognized data type '{type_string}', defaulting to `int`.")
     return IntegerDataType()